--- conflicted
+++ resolved
@@ -61,18 +61,8 @@
     log "⚠️  Options fetch script not found, skipping"
 fi
 
-<<<<<<< HEAD
-# 4. Update positions snapshot
-log "💼 Updating positions..."
-if [ -n "$SCHWAB_CLIENT_ID" ]; then
-    log "ℹ️  Legacy ingestion step removed; skipping position snapshot"
-else
-    log "⚠️  Skipping position update - no Schwab credentials"
-fi
-=======
 # 4. Update positions snapshot (no broker integration configured)
 log "💼 Skipping position update - no broker integration"
->>>>>>> c8277cb5
 
 # 5. Refresh FRED data (only if older than 1 day)
 log "📊 Checking economic data..."
